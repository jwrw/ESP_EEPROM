/*
  ESP_EEPROM.cpp - improved esp8266 EEPROM emulation

  Copyright (c) 2018 James Watson. All rights reserved.

  Based on API defined for ESP8266 EEPROM library, part of standard
  esp8266 core for Arduino environment by Ivan Grokhotkov.
 
  This library is free software; you can redistribute it and/or
  modify it under the terms of the GNU Lesser General Public
  License as published by the Free Software Foundation; either
  version 2.1 of the License, or (at your option) any later version.

  This library is distributed in the hope that it will be useful,
  but WITHOUT ANY WARRANTY; without even the implied warranty of
  MERCHANTABILITY or FITNESS FOR A PARTICULAR PURPOSE.  See the GNU
  Lesser General Public License for more details.

  You should have received a copy of the GNU Lesser General Public
  License along with this library; if not, write to the Free Software
  Foundation, Inc., 51 Franklin St, Fifth Floor, Boston, MA  02110-1301  USA
*/

#ifndef ESP_EEPROM_h
#define ESP_EEPROM_h

#include <stddef.h>
#include <stdint.h>
<<<<<<< HEAD
//#include <string.h>

// If you are using a tiny amount then allocation map takes a lot of room
// and a long time to check - so minimum size is limited
=======
#include <string.h>

// If you are using a tiny amount then allocation map takes a lot of room and a long time to check
// so minimum size is limited
<<<<<<< HEAD
=======
>>>>>>> 53a00de5b6386b1b5a98684550a77bab06d3a9c0
>>>>>>> 93f77329
const size_t EEPROM_MIN_SIZE = 16;

class EEPROMClass {
  public:

    EEPROMClass(void);

    void begin(size_t size);
    uint8_t read(int const address);
    void write(int const address, uint8_t const val);
    bool commit();
    bool commitReset();
    int percentUsed();
    void end();

    template<typename T>
    T &get(int const address, T &t) {
      if (!_data || address < 0 || address + sizeof(T) > _size)
        return t;

      memcpy((uint8_t*) &t, _data + address, sizeof(T));
      return t;
    }

    template<typename T>
    const T &put(int const address, const T &t) {
      if (!_data || address < 0 || address + sizeof(T) > _size)
        return t;
      // only flag as dirty and copied if different - if already dirty, just get on with copy
      if (_dirty || memcmp(_data + address, (const uint8_t*)&t, sizeof(T)) != 0) {
        _dirty = true;
        memcpy(_data + address, (const uint8_t*)&t, sizeof(T));
      }

      return t;
    }

    size_t length() {
      return _size;
    }

  protected:
    EEPROMClass(uint32_t sector);

    uint32_t _sector;
    uint8_t* _data;
    uint32_t _size;
    uint8_t* _bitmap;
    uint16_t _bitmapSize;
    uint16_t _offset;
    bool _dirty;

    uint16_t offsetFromBitmap();
    int flagUsedOffset();
    uint16_t computeBitmapSize(size_t size);
};

#if !defined(NO_GLOBAL_INSTANCES) && !defined(NO_GLOBAL_EEPROM)
extern EEPROMClass EEPROM;
#endif

#endif
<|MERGE_RESOLUTION|>--- conflicted
+++ resolved
@@ -26,20 +26,9 @@
 
 #include <stddef.h>
 #include <stdint.h>
-<<<<<<< HEAD
-//#include <string.h>
-
-// If you are using a tiny amount then allocation map takes a lot of room
-// and a long time to check - so minimum size is limited
-=======
-#include <string.h>
 
 // If you are using a tiny amount then allocation map takes a lot of room and a long time to check
 // so minimum size is limited
-<<<<<<< HEAD
-=======
->>>>>>> 53a00de5b6386b1b5a98684550a77bab06d3a9c0
->>>>>>> 93f77329
 const size_t EEPROM_MIN_SIZE = 16;
 
 class EEPROMClass {
